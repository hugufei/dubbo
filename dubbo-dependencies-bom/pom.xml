--- conflicted
+++ resolved
@@ -98,15 +98,12 @@
         <kryo_version>4.0.1</kryo_version>
         <kryo_serializers_version>0.42</kryo_serializers_version>
         <fst_version>2.48-jdk-6</fst_version>
-<<<<<<< HEAD
         <apollo_client_version>1.1.1</apollo_client_version>
         <archaius_version>0.7.6</archaius_version>
         <snakeyaml_version>1.20</snakeyaml_version>
         <commons_configuration_version>1.8</commons_configuration_version>
         <commons_lang3_version>3.8.1</commons_lang3_version>
-=======
         <protostuff_version>1.5.9</protostuff_version>
->>>>>>> 36a1155b
 
         <rs_api_version>2.0</rs_api_version>
         <resteasy_version>3.0.19.Final</resteasy_version>
