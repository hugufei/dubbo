--- conflicted
+++ resolved
@@ -113,16 +113,15 @@
             <scope>test</scope>
         </dependency>
 
+<!--        <dependency>-->
+<!--            <groupId>com.google.guava</groupId>-->
+<!--            <artifactId>guava</artifactId>-->
+<!--            <version>20.0</version>-->
+<!--        </dependency>-->
         <dependency>
-<<<<<<< HEAD
-            <groupId>com.google.guava</groupId>
-            <artifactId>guava</artifactId>
-            <version>20.0</version>
-=======
             <groupId>org.apache.curator</groupId>
             <artifactId>curator-test</artifactId>
             <scope>test</scope>
->>>>>>> 26917847
         </dependency>
 
     </dependencies>
